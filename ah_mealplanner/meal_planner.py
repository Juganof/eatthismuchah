--- conflicted
+++ resolved
@@ -60,34 +60,28 @@
     slot_names: Optional[List[str]] = None,
 ):
     exclusions = exclusions or []
-<<<<<<< HEAD
-    # Derive default macro targets if not provided or fill in missing ones
-    if not macro_targets or all(v is None for v in macro_targets.values()):
-=======
-    if macro_targets is None:
->>>>>>> 16c08942
-        try:
-            p_ratio, f_ratio, c_ratio = macro_split
+
+    # Derive default macro targets if not provided, or fill in any missing ones
+    try:
+        p_ratio, f_ratio, c_ratio = macro_split
+        defaults = {
+            "protein_g": target_calories * p_ratio / 4.0,
+            "fat_g": target_calories * f_ratio / 9.0,
+            "carbs_g": target_calories * c_ratio / 4.0,
+        }
+
+        if not macro_targets or all(v is None for v in macro_targets.values()):
+            macro_targets = defaults
+        else:
             macro_targets = {
-                "protein_g": target_calories * p_ratio / 4.0,
-                "fat_g": target_calories * f_ratio / 9.0,
-                "carbs_g": target_calories * c_ratio / 4.0,
+                "protein_g": macro_targets.get("protein_g") if macro_targets.get("protein_g") is not None else defaults["protein_g"],
+                "fat_g": macro_targets.get("fat_g") if macro_targets.get("fat_g") is not None else defaults["fat_g"],
+                "carbs_g": macro_targets.get("carbs_g") if macro_targets.get("carbs_g") is not None else defaults["carbs_g"],
             }
-        except Exception:
-            macro_targets = None
-<<<<<<< HEAD
-    else:
-        try:
-            p_ratio, f_ratio, c_ratio = macro_split
-            macro_targets = {
-                "protein_g": macro_targets.get("protein_g") if macro_targets.get("protein_g") is not None else target_calories * p_ratio / 4.0,
-                "fat_g": macro_targets.get("fat_g") if macro_targets.get("fat_g") is not None else target_calories * f_ratio / 9.0,
-                "carbs_g": macro_targets.get("carbs_g") if macro_targets.get("carbs_g") is not None else target_calories * c_ratio / 4.0,
-            }
-        except Exception:
-            pass
-=======
->>>>>>> 16c08942
+    except Exception:
+        # If anything goes wrong computing targets, fall back to None (calories-only planning)
+        macro_targets = None
+
     cur = conn.cursor()
     recipes = cur.execute("SELECT * FROM recipes").fetchall()
     products = cur.execute("SELECT * FROM products").fetchall()
